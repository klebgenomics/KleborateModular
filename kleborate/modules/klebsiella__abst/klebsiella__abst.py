"""
Copyright 2023 Kat Holt
Copyright 2023 Ryan Wick (rrwick@gmail.com)
https://github.com/katholt/Kleborate/

This file is part of Kleborate. Kleborate is free software: you can redistribute it and/or modify
it under the terms of the GNU General Public License as published by the Free Software Foundation,
either version 3 of the License, or (at your option) any later version. Kleborate is distributed in
the hope that it will be useful, but WITHOUT ANY WARRANTY; without even the implied warranty of
MERCHANTABILITY or FITNESS FOR A PARTICULAR PURPOSE.  See the GNU General Public License for more
details. You should have received a copy of the GNU General Public License along with Kleborate. If
not, see <https://www.gnu.org/licenses/>.
"""

import os
import pathlib
import shutil
import sys

from ...shared.multi_mlst import multi_mlst
from ...shared.alignment import truncation_check


def description():
    return 'MLST on the KpSC aerobactin locus (iuc genes)'


def prerequisite_modules():
    return []


def get_headers():
    full_headers = ['AbST', 'Aerobactin', 'iucA', 'iucB', 'iucC', 'iucD', 'iutA', 'spurious_abst_hits']
    stdout_headers = []
    return full_headers, stdout_headers


def add_cli_options(parser):
    module_name = os.path.basename(__file__)[:-3]
    group = parser.add_argument_group(f'{module_name} module')
    group.add_argument('--klebsiella__abst_min_identity', type=float, default=90.0,
                       help='Minimum alignment percent identity for aerobactin MLST')
    group.add_argument('--klebsiella__abst_min_coverage', type=float, default=80.0,
                       help='Minimum alignment percent coverage for aerobactin MLST')
    group.add_argument('--klebsiella__abst_min_spurious_identity', type=float, default=80.0,
                       help='Minimum alignment percent identity for klebsiella__abst spurious results')
    group.add_argument('--klebsiella__abst_min_spurious_coverage', type=float, default=40.0,
                       help='Minimum alignment percent coverage for klebsiella__abst spurious results')
    group.add_argument('--klebsiella__abst_required_exact_matches', type=int, default=3,
                       help='At least this many exact matches are required to call an ST')
    return group


def check_cli_options(args):
    if args.klebsiella__abst_min_identity <= 50.0 or args.klebsiella__abst_min_identity >= 100.0:
        sys.exit('Error: --klebsiella__abst_min_identity must be between 50.0 and 100.0')
    if args.klebsiella__abst_min_coverage <= 50.0 or args.klebsiella__abst_min_coverage >= 100.0:
        sys.exit('Error: --klebsiella__abst_min_coverage must be between 50.0 and 100.0')
    if args.klebsiella__abst_min_spurious_identity <= 50.0 or args.klebsiella__abst_min_spurious_identity >= 100.0:
        sys.exit('Error: --klebsiella__abst_min_spurious_identity must be between 50.0 and 100.0')
    if args.klebsiella__abst_min_spurious_coverage <= 30.0 or args.klebsiella__abst_min_spurious_coverage >= 100.0:
        sys.exit('Error: --klebsiella__abst_min_spurious_coverage must be between 30.0 and 100.0')
    if args.klebsiella__abst_required_exact_matches < 0:
        sys.exit('Error: --klebsiella__abst_required_exact_matches must be a positive integer')


def check_external_programs():
    if not shutil.which('minimap2'):
        sys.exit('Error: could not find minimap2')
    return ['minimap2']


def data_dir():
    return pathlib.Path(__file__).parents[0] / 'data'


def get_results(assembly, minimap2_index, args, previous_results):
    genes = ['iucA', 'iucB', 'iucC', 'iucD', 'iutA']
    profiles = data_dir() / 'profiles.tsv'
    alleles = {gene: data_dir() / f'{gene}.fasta' for gene in genes}

    results, spurious_hits  = multi_mlst(assembly, minimap2_index, profiles, alleles, genes,
                                      'iuc_lineage', args.klebsiella__abst_min_identity,
                                      args.klebsiella__abst_min_coverage, args.klebsiella__abst_required_exact_matches,
<<<<<<< HEAD
                                      check_for_truncation=True, report_incomplete=True,
                                      min_spurious_cov=args.klebsiella__abst_min_spurious_coverage, 
                                      min_spurious_ident=args.klebsiella__abst_min_spurious_identity)
    st, lineage, alleles = results
    
=======
       
                                      check_for_truncation=True, report_incomplete=True)
>>>>>>> 887ad6e2
    if st == 'NA':
        st = 0
    else:
        st = st[2:]

<<<<<<< HEAD
    # spurious hits
    spurious_hits = [item for h in spurious_hits.values() for item in h]

    spurious_virulence_hits = ';'.join(spurious_hits )if spurious_hits else '-'

=======
>>>>>>> 887ad6e2
    return {'AbST': st, 'Aerobactin': lineage,
            'iucA': alleles['iucA'], 'iucB': alleles['iucB'], 'iucC': alleles['iucC'],
            'iucD': alleles['iucD'], 'iutA': alleles['iutA'],
            'spurious_abst_hits':spurious_virulence_hits}<|MERGE_RESOLUTION|>--- conflicted
+++ resolved
@@ -78,34 +78,29 @@
     genes = ['iucA', 'iucB', 'iucC', 'iucD', 'iutA']
     profiles = data_dir() / 'profiles.tsv'
     alleles = {gene: data_dir() / f'{gene}.fasta' for gene in genes}
-
+    
     results, spurious_hits  = multi_mlst(assembly, minimap2_index, profiles, alleles, genes,
                                       'iuc_lineage', args.klebsiella__abst_min_identity,
                                       args.klebsiella__abst_min_coverage, args.klebsiella__abst_required_exact_matches,
-<<<<<<< HEAD
                                       check_for_truncation=True, report_incomplete=True,
                                       min_spurious_cov=args.klebsiella__abst_min_spurious_coverage, 
                                       min_spurious_ident=args.klebsiella__abst_min_spurious_identity)
     st, lineage, alleles = results
     
-=======
-       
-                                      check_for_truncation=True, report_incomplete=True)
->>>>>>> 887ad6e2
     if st == 'NA':
         st = 0
     else:
         st = st[2:]
 
-<<<<<<< HEAD
     # spurious hits
     spurious_hits = [item for h in spurious_hits.values() for item in h]
 
     spurious_virulence_hits = ';'.join(spurious_hits )if spurious_hits else '-'
 
-=======
->>>>>>> 887ad6e2
     return {'AbST': st, 'Aerobactin': lineage,
             'iucA': alleles['iucA'], 'iucB': alleles['iucB'], 'iucC': alleles['iucC'],
             'iucD': alleles['iucD'], 'iutA': alleles['iutA'],
-            'spurious_abst_hits':spurious_virulence_hits}+            'spurious_abst_hits':spurious_virulence_hits}
+
+
+    