--- conflicted
+++ resolved
@@ -113,7 +113,6 @@
 
 
 def align_query_to_ref(query_filename, ref_filename, ref_index=None, preset='map-ont',
-<<<<<<< HEAD
                         min_identity=None, min_query_coverage=None):
      """
      Runs minimap2 on two sequence files (FASTA or FASTQ) and returns a list of Alignment objects.
@@ -140,111 +139,6 @@
          alignments = [a for a in alignments if a.query_cov >= min_query_coverage]
      return alignments
 
-# def align_query_to_ref(query_filename, ref_filename, ref_index=None, preset='map-ont',
-#                        min_identity=None, min_query_coverage=None, clip=False, verbose=False):
-#     """
-#     Runs minimap2 on two sequence files (FASTA or FASTQ) and returns a list of Alignment objects.
-#     Optional arguments:
-#     * ref_index: a minimap2 index for the reference. If provided, this will save a bit of time
-#                  because minimap2 won't need to make the index.
-#     * preset: the value for minimap2's preset option (-x)
-#     * min_identity: if provided, alignments with an identity lower than this are discarded.
-#                     Expressed as a percentage, so values should be 0-100.
-#     * min_query_coverage: if provided, alignments with a query coverage lower than this are
-#                           discarded. Expressed as a percentage, so values should be 0-100.
-#     * clip: whether to clip or extend the ranges to the nearest codon boundary.
-#     * verbose: whether to print detailed logs.
-#     """
-#     query_seqs = dict(load_fasta(query_filename))
-#     ref_seqs = dict(load_fasta(ref_filename))
-#     ref = ref_filename if ref_index is None else ref_index
-#     with open(os.devnull, 'w') as dev_null:
-#         out = subprocess.check_output(['minimap2','--eqx', '-c', '-x', preset,
-#                                        str(ref), str(query_filename)], stderr=dev_null)
-#     alignments = [Alignment(x, query_seqs=query_seqs, ref_seqs=ref_seqs)
-#                   for x in out.decode().splitlines()]
-    
-#     for alignment in alignments:
-#         query_start = alignment.query_start
-#         query_end = alignment.query_end
-#         ref_start = alignment.ref_start
-#         ref_end = alignment.ref_end
-#         strand = alignment.strand
-
-#         # Adjust the alignment ranges
-#         new_query_start, new_query_end, new_ref_start, new_ref_end = adjust_codon_range(
-#             query_start, query_end, ref_start, ref_end, strand, clip=clip, verbose=verbose
-#         )
-
-#         # Update the alignment object with the new ranges
-#         alignment.query_start = new_query_start
-#         alignment.query_end = new_query_end
-#         alignment.ref_start = new_ref_start
-#         alignment.ref_end = new_ref_end
-
-#     if min_identity is not None:
-#         alignments = [a for a in alignments if a.percent_identity >= min_identity]
-#     if min_query_coverage is not None:
-#         alignments = [a for a in alignments if a.query_cov >= min_query_coverage]
-    
-#     return alignments
-
-
-# def adjust_codon_range(query_start: int, query_end: int, ref_start: int, ref_end: int, strand: int, clip=False,
-#                        verbose: bool = False) -> tuple[int, int, int, int]:
-#     """Adjust the alignment ranges to the nearest codon boundaries on the query"""
-#     if not clip:
-#         start = next(
-#             i for i in (0, 1, 2) if (query_start - i) % 3 == 0)  # Subtract frame to find the start of the codon
-#         end = next(i for i in (0, 1, 2) if (query_end + i) % 3 == 0)  # Add frame to find the end of the codon
-#         new_query_start = query_start - start  # Extend the start of the codon
-#         new_query_end = query_end + end  # Extend the end of the codon
-#         new_ref_start = ref_start - start if strand == 1 else ref_start - end
-#         new_ref_end = ref_end + end if strand == 1 else ref_end + start
-#     else:
-#         start = next(i for i in (0, 1, 2) if (query_start + i) % 3 == 0)  # Add frame to find the start of the codon
-#         end = next(i for i in (0, 1, 2) if (query_end - i) % 3 == 0)  # Subtract frame to find the end of the codon
-#         new_query_start = query_start + start  # Clip the start of the codon
-#         new_query_end = query_end - end  # Clip the end of the codon
-#         new_ref_start = ref_start + start if strand == 1 else ref_start + end
-#         new_ref_end = ref_end - end if strand == 1 else ref_end - start
-
-#     if query_start != new_query_start or query_end != new_query_end:
-#         warning_message = (f"{'Clipping' if clip else 'Extending'} query: {query_start}-{query_end} -> "
-#                            f"{new_query_start}-{new_query_end}; Ref: {ref_start}-{ref_end} -> {new_ref_start}-{new_ref_end}")
-#         if verbose:
-#             warnings.warn(warning_message)
-
-#     return new_query_start, new_query_end, new_ref_start, new_ref_end
-=======
-                       min_identity=None, min_query_coverage=None):
-    """
-    Runs minimap2 on two sequence files (FASTA or FASTQ) and returns a list of Alignment objects.
-    Optional arguments:
-    * ref_index: a minimap2 index for the reference. If provided, this will save a bit of time
-                 because minimap2 won't need to make the index.
-    * preset: the value for minimap2's preset option (-x)
-    * min_identity: if provided, alignments with an identity lower than this are discarded.
-                    Expressed as a percentage, so values should be 0-100.
-    * min_query_coverage: if provided, alignments with a query coverage lower than this are
-                          discarded. Expressed as a percentage, so values should be 0-100.
-    """
-    query_seqs = dict(load_fasta(query_filename))
-    ref_seqs = dict(load_fasta(ref_filename))
-    ref = ref_filename if ref_index is None else ref_index
-    with open(os.devnull, 'w') as dev_null:
-        out = subprocess.check_output(['minimap2', '-B','--eqx', '-c', '-x', preset,
-                                       str(ref), str(query_filename)], stderr=dev_null)
-    alignments = [Alignment(x, query_seqs=query_seqs, ref_seqs=ref_seqs)
-                  for x in out.decode().splitlines()]
-    if min_identity is not None:
-        alignments = [a for a in alignments if a.percent_identity >= min_identity]
-    if min_query_coverage is not None:
-        alignments = [a for a in alignments if a.query_cov >= min_query_coverage]
-    return alignments
->>>>>>> 887ad6e2
-
-
 def get_expanded_cigar(cigar):
     """
     Takes in a normal CIGAR string and returns an expanded version.
@@ -278,17 +172,14 @@
             return True
 
     return False
-
+  
 
 def cull_redundant_hits(minimap_hits):
     
     # Sort the hits from best to worst. Hit quality is defined as the product of gene coverage,identity and score
     
     minimap_hits = sorted(minimap_hits, key=lambda x: (1/(x.percent_identity * x.alignment_score * x.query_cov), x.query_name))
-<<<<<<< HEAD
-
-=======
->>>>>>> 887ad6e2
+
     filtered_minimap_hits = []
 
     for h in minimap_hits:
